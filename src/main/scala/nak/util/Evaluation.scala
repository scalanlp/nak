package nak.util

<<<<<<< HEAD
import nak.data.Example
import nak.core.FeaturizedClassifier
import nak.core.IndexedClassifier
=======
case class Scores(accuracy: Double, precisionAverage: Double, recallAverage: Double, fscoreAverage: Double, all: Seq[Seq[Double]] )
>>>>>>> a6b45d7d

/**
 * A confusion matrix for comparing gold clusters to some predicted clusters.
 *
 * @param goldLabels	the set of labels
 * @param counts the matrix, where each cell is the number of data points that had a given gold label and predicted label
 */
class ConfusionMatrix[L, I](
  labels: Seq[L],
  counts: Seq[Seq[Int]],
  examples: Seq[Seq[Seq[I]]]) {

  lazy val numLabels = labels.length

  lazy val lineSeparator = "-" * 80 + "\n"

  def safeDivide(num: Double, denom: Double) =
    if (denom == 0.0) 0.0 else num / denom

  def formatPercent(percent: Double) = "%1.2f".format(100 * percent)

  lazy val scores = {
    // Calculate accuracy, precision, recall, and F-score
    val goodCounts = counts.indices.map(index => counts(index)(index))
    val totalCounts = counts.map(_.sum).sum.toDouble
    val accuracy = goodCounts.sum / totalCounts

    val recallDenominators = counts.map(_.sum.toDouble)
    val recallValues = counts.indices.map { index =>
      safeDivide(goodCounts(index), recallDenominators(index))
    }

    val precisionDenominators = counts.transpose.map(_.sum.toDouble)
    val precisionValues = counts.indices.map { index =>
      safeDivide(goodCounts(index), precisionDenominators(index))
    }

    val fscores = precisionValues.zip(recallValues).map {
      case (p, r) => safeDivide(2 * p * r, p + r)
    }

    val prfs = Seq(precisionValues, recallValues, fscores).transpose

    val precisionAverage = precisionValues.sum / numLabels
    val recallAverage = recallValues.sum / numLabels
    val fscoreAverage = fscores.sum / numLabels
    Scores(accuracy, precisionAverage, recallAverage, fscoreAverage, prfs)
  }

  lazy val measurements = {
    (lineSeparator
      + "\t" * 2 + formatPercent(scores.accuracy) + "\tOverall accuracy\n"
      + lineSeparator + "P\tR\tF\n"
      + scores.all.zip(labels).map {
        case (prf, label) => prf.map(formatPercent).mkString("\t") + "\t" + label
      }.mkString("\n")
      + "\n" + "." * 35 + "\n"
<<<<<<< HEAD
      + formatPercent(precisionAverage) + "\t"
      + formatPercent(recallAverage) + "\t"
      + formatPercent(fscoreAverage) + "\tAverage")
=======
      + formatPercent(scores.precisionAverage) + "\t"
      + formatPercent(scores.recallAverage) + "\t"
      + formatPercent(scores.fscoreAverage) + "\tAverage")
>>>>>>> a6b45d7d
  }

  lazy val detailedOutput = {
    val sep = "-" * 80 + "\n"
    val correct =
      for (i <- 0 until numLabels) yield "Correctly labeled: " + labels(i) + "\n" + sep + examples(i)(i).mkString("\n\n")

    val incorrect =
      for (
        i <- 0 until numLabels;
        j <- 0 until numLabels;
        if i != j
      ) yield {
        ("Incorrectly labeled: " + labels(i) + " mistaken as " + labels(j) + "\n" + sep
          + examples(i)(j).mkString("\n\n"))
      }
    (sep + "CORRECTLY LABELED EXAMPLES\n" + sep + correct.mkString("\n\n\n")
      + "\n\n\n" + sep + "INCORRECTLY LABELED EXAMPLES\n" + sep + incorrect.mkString("\n\n\n"))
  }

  // Create a string representation. Be lazy so that we only do it once.
  lazy val stringRep = {
    val lengthOfRow = counts(0).mkString.length + counts(0).length * 7

    val tableString =
      counts.zip(labels)
        .map {
          case (goldLine, goldLabel) =>
            (goldLine.mkString("\t") + "\t|\t" + goldLine.sum + "\t" + goldLabel)
        }
        .mkString("\n")

    ("-" * 80 + "\n" + "Confusion matrix.\n" +
      "Columns give predicted counts. Rows give gold counts.\n" +
      "-" * 80 + "\n" +
      tableString + "\n" +
      "-" * lengthOfRow + "\n" +
      counts.transpose.map(_.sum).mkString("\t") + "\n" +
      labels.mkString(" ") + "\n"
      + "\n" + measurements)
  }

  // Get the string representation.
  override def toString = stringRep
}

/**
 * A companion object for constructing ConfusionMatrices.
 */
object ConfusionMatrix {

  import scala.collection.mutable.ListBuffer

  def apply[L,I](goldLabels: Seq[L], predictedLabels: Seq[Option[L]], items: Seq[I])(implicit ord: Ordering[L]) = {

    val labels = (goldLabels.toSet ++ predictedLabels.toSet).toIndexedSeq.sorted
    val labelIndices = labels.zipWithIndex.toMap
    val numLabels = labels.length
    val counts = Array.fill(numLabels, numLabels)(0)
    val examples = Array.fill(numLabels, numLabels)(new ListBuffer[I])

    goldLabels.zip(predictedLabels).zip(items).foreach {
      case ((goldLabel, predLabel), item) =>
        counts(labelIndices(goldLabel))(labelIndices(predLabel)) += 1
        examples(labelIndices(goldLabel))(labelIndices(predLabel)) += item
    }

    new ConfusionMatrix(
      labels,
      counts.map(_.toIndexedSeq).toIndexedSeq,
      examples.map(_.toIndexedSeq).toIndexedSeq)

  }

}

object CrossValidation {
  
  //TODO once merged, make this generic

  def crossValidation(xs: Traversable[Example[String, String]], nbrFold: Int)(f: Traversable[Example[String, String]] => IndexedClassifier[String] with FeaturizedClassifier[String, String]): ConfusionMatrix = {
    val size = (xs.size / nbrFold).ceil.toInt
    val tests = for {
      fold <- 0 until nbrFold
    } yield {
      println(s"fold ${fold}, from ${fold * size} to ${(fold + 1) * size}")
      val test = xs.slice(fold * size, (fold + 1) * size)
      val train = xs.slice(0, fold * size) ++ xs.slice((fold + 1) * size, xs.size)
      println(s"training with ${train.size}")

      val classifier = f(train)
      println(s"testing with ${test.size}")

      (for {
        t <- test
      } yield (t.label, classifier.predict(t.features), t.features))
    }
    val testZ = tests.flatten.unzip3
    ConfusionMatrix(testZ._1, testZ._2, testZ._3)
  }

  def leaveOneOut(xs: Traversable[Example[String, String]])(f: Traversable[Example[String, String]] => IndexedClassifier[String] with FeaturizedClassifier[String, String]): ConfusionMatrix = {
    crossValidation(xs, xs.size)(f)
  }

}<|MERGE_RESOLUTION|>--- conflicted
+++ resolved
@@ -1,12 +1,6 @@
 package nak.util
 
-<<<<<<< HEAD
-import nak.data.Example
-import nak.core.FeaturizedClassifier
-import nak.core.IndexedClassifier
-=======
 case class Scores(accuracy: Double, precisionAverage: Double, recallAverage: Double, fscoreAverage: Double, all: Seq[Seq[Double]] )
->>>>>>> a6b45d7d
 
 /**
  * A confusion matrix for comparing gold clusters to some predicted clusters.
@@ -64,15 +58,9 @@
         case (prf, label) => prf.map(formatPercent).mkString("\t") + "\t" + label
       }.mkString("\n")
       + "\n" + "." * 35 + "\n"
-<<<<<<< HEAD
-      + formatPercent(precisionAverage) + "\t"
-      + formatPercent(recallAverage) + "\t"
-      + formatPercent(fscoreAverage) + "\tAverage")
-=======
       + formatPercent(scores.precisionAverage) + "\t"
       + formatPercent(scores.recallAverage) + "\t"
       + formatPercent(scores.fscoreAverage) + "\tAverage")
->>>>>>> a6b45d7d
   }
 
   lazy val detailedOutput = {
