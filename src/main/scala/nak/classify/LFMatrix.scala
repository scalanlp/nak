--- conflicted
+++ resolved
@@ -1,11 +1,7 @@
 package nak.classify
 
 import breeze.util.{Encoder, Index}
-<<<<<<< HEAD
 import breeze.linalg._
-=======
-import breeze.linalg.{norm, Counter, DenseVector, NumericOps, scaleAdd}
->>>>>>> 1c71aa01
 import breeze.linalg.operators._
 import breeze.linalg.support._
 import breeze.generic._
@@ -186,17 +182,10 @@
   (implicit op: scaleAdd.InPlaceImpl3[TF, Double, TF], numeric: TF=>NumericOps[TF])
   : scaleAdd.InPlaceImpl3[LFMatrix[L,TF], Double, LFMatrix[L,TF]]  = {
     new scaleAdd.InPlaceImpl3[LFMatrix[L,TF], Double, LFMatrix[L,TF]]  {
-<<<<<<< HEAD
-      def apply(v1: LFMatrix[L,TF], a: Double, v2: LFMatrix[L, TF]) {
-        require(v2.labelIndex == v1.labelIndex)
-        for( (tf, l) <- v1.data.zipWithIndex) {
-          axpy(a, v2(l), tf)
-=======
       def apply(v2: LFMatrix[L,TF], a: Double, v1: LFMatrix[L, TF]) {
         require(v2.labelIndex == v1.labelIndex)
         for( (tf, l) <- v1.data.zipWithIndex) {
           op(v2(l), a, tf)
->>>>>>> 1c71aa01
         }
 
       }
